--- conflicted
+++ resolved
@@ -60,7 +60,6 @@
         # Test via variable_slice
         self.assertEqual(len(ds_slice[Coord.X]), len(range(subset.start, subset.stop, subset.step)))
 
-<<<<<<< HEAD
     def test_copy(self):
         import copy
         N = 6
@@ -79,7 +78,6 @@
         self.assertNotEqual(s1[Data.Value, "A"], s2[Data.Value, "A"])
         self.assertNotEqual(s3[Data.Value, "A"], s2[Data.Value, "A"])
 
-=======
     def _apply_test_op(self, op, a, b, data, lh_var_name="a", rh_var_name="b"):
         # Assume numpy operations are correct as comparitor
         op(data,b[Data.Value, rh_var_name].numpy)
@@ -122,7 +120,7 @@
         b = d.subset["a"]
         data = np.copy(a[Data.Value, "a"].numpy)
         self._apply_test_op(operator.imul, a, b, data, lh_var_name="a", rh_var_name="a")
->>>>>>> 38d9d309
 
+        
 if __name__ == '__main__':
     unittest.main()