# SPDX-License-Identifier: GPL-3.0-or-later
# Copyright (c) 2019 Scipp contributors (https://github.com/scipp)
set(TARGET_NAME "scipp-common-test")
add_dependencies(all-tests ${TARGET_NAME})
<<<<<<< HEAD
add_executable(${TARGET_NAME}
               EXCLUDE_FROM_ALL
               index_test.cpp
               is_linspace_test.cpp)
=======
add_executable(${TARGET_NAME} EXCLUDE_FROM_ALL index_test.cpp)
include_directories(SYSTEM ${GMOCK_INCLUDE_DIR} ${GTEST_INCLUDE_DIR})
>>>>>>> c9b1d98d
target_link_libraries(${TARGET_NAME}
                      LINK_PRIVATE
                      scipp-common
                      gtest_main
                      scipp_test_helpers
                      ${GTEST_LIBRARIES}
                      ${GMOCK_LIBRARIES})
set_property(TARGET ${TARGET_NAME}
             PROPERTY INTERPROCEDURAL_OPTIMIZATION
                      ${INTERPROCEDURAL_OPTIMIZATION_TESTS})
add_sanitizers(${TARGET_NAME})
if(${WITH_CTEST})
  gtest_discover_tests(${TARGET_NAME} TEST_PREFIX scipp/common/)
endif()<|MERGE_RESOLUTION|>--- conflicted
+++ resolved
@@ -2,15 +2,11 @@
 # Copyright (c) 2019 Scipp contributors (https://github.com/scipp)
 set(TARGET_NAME "scipp-common-test")
 add_dependencies(all-tests ${TARGET_NAME})
-<<<<<<< HEAD
 add_executable(${TARGET_NAME}
                EXCLUDE_FROM_ALL
                index_test.cpp
                is_linspace_test.cpp)
-=======
-add_executable(${TARGET_NAME} EXCLUDE_FROM_ALL index_test.cpp)
 include_directories(SYSTEM ${GMOCK_INCLUDE_DIR} ${GTEST_INCLUDE_DIR})
->>>>>>> c9b1d98d
 target_link_libraries(${TARGET_NAME}
                       LINK_PRIVATE
                       scipp-common
