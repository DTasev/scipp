// SPDX-License-Identifier: GPL-3.0-or-later
// Copyright (c) 2019 Scipp contributors (https://github.com/scipp)
/// @file
/// @author Simon Heybrock
#include <ostream>

#include "scipp/core/dataset.h"
#include "scipp/core/except.h"

namespace scipp::core {

template <class T>
std::pair<const Variable *, Variable *> makeProxyItem(T *variable) {
  if constexpr (std::is_const_v<T>)
    return {variable, nullptr};
  else
    return {variable, variable};
}

template <class Key, class T1> auto makeProxyItems(T1 &coords) {
  std::map<Key, std::pair<const Variable *, Variable *>> items;
  for (auto &item : coords)
    items.emplace(item.first, makeProxyItem(&item.second));
  return items;
}

template <class Key, class T1, class T2 = void>
auto makeProxyItems(const Dimensions &dims, T1 &coords, T2 *sparse = nullptr) {
  const Dim sparseDim = dims.sparseDim();
  std::map<Key, std::pair<const Variable *, Variable *>> items;
  for (auto &item : coords) {
    // We preserve only items that are part of the space spanned by the
    // provided parent dimensions. Note the use of std::any_of (not
    // std::all_of): At this point there may still be extra dimensions in item,
    // but they will be sliced out. Maybe a better implementation would be to
    // slice the coords first? That would also eliminate a potential loophole
    // for multi-dimensional coordinates.
    auto contained = [&dims](const auto item2) {
      const auto &coordDims = item2.second.dims();
      if constexpr (std::is_same_v<Key, Dim>)
        return coordDims.empty() || dims.contains(item2.first);
      else
        return coordDims.empty() || dims.contains(coordDims.inner());
    };
    if (contained(item)) {
      // Shadow all global coordinates that depend on the sparse dimension.
      if ((!dims.sparse()) || (!item.second.dims().contains(sparseDim)))
        items.emplace(item.first, makeProxyItem(&item.second));
    }
  }
  if (sparse) {
    if constexpr (std::is_same_v<T2, const Variable> ||
                  std::is_same_v<T2, Variable>) {
      items.emplace(sparseDim, makeProxyItem(&*sparse));
    } else if constexpr (!std::is_same_v<T2, void>) {
      for (const auto &item : *sparse)
        items.emplace(item.first, makeProxyItem(&item.second));
    }
  }
  return items;
}

Dataset::Dataset(const DatasetConstProxy &proxy) {
  for (const auto & [ dim, coord ] : proxy.coords())
    setCoord(dim, coord);
  for (const auto & [ name, labels ] : proxy.labels())
    setLabels(std::string(name), labels);
  for (const auto & [ name, attr ] : proxy.attrs())
    setAttr(std::string(name), attr);
  for (const auto & [ name, item ] : proxy) {
    for (const auto &coord : item.coords())
      if (coord.second.dims().sparse())
        setSparseCoord(std::string(name), coord.second);
    for (const auto & [ label_name, labels ] : item.labels())
      if (labels.dims().sparse())
        setSparseLabels(std::string(name), std::string(label_name), labels);
    setData(std::string(name), item.data());
  }
}

/// Return a const proxy to all coordinates of the dataset.
///
/// This proxy includes only "dimension-coordinates". To access
/// non-dimension-coordinates" see labels().
CoordsConstProxy Dataset::coords() const noexcept {
  return CoordsConstProxy(makeProxyItems<Dim>(m_coords));
}

/// Return a proxy to all coordinates of the dataset.
///
/// This proxy includes only "dimension-coordinates". To access
/// non-dimension-coordinates" see labels().
CoordsProxy Dataset::coords() noexcept {
  return CoordsProxy(makeProxyItems<Dim>(m_coords));
}

/// Return a const proxy to all labels of the dataset.
LabelsConstProxy Dataset::labels() const noexcept {
  return LabelsConstProxy(makeProxyItems<std::string_view>(m_labels));
}

/// Return a proxy to all labels of the dataset.
LabelsProxy Dataset::labels() noexcept {
  return LabelsProxy(makeProxyItems<std::string_view>(m_labels));
}

/// Return a const proxy to all attributes of the dataset.
AttrsConstProxy Dataset::attrs() const noexcept {
  return AttrsConstProxy(makeProxyItems<std::string_view>(m_attrs));
}

/// Return a proxy to all attributes of the dataset.
AttrsProxy Dataset::attrs() noexcept {
  return AttrsProxy(makeProxyItems<std::string_view>(m_attrs));
}

bool Dataset::contains(const std::string_view name) const noexcept {
  return m_data.count(name) == 1;
}

/// Return a const proxy to data and coordinates with given name.
DataConstProxy Dataset::operator[](const std::string_view name) const {
  const auto it = m_data.find(name);
  if (it == m_data.end())
    throw std::out_of_range("Could not find data with name " +
                            std::string(name) + ".");
  return DataConstProxy(*this, it->second);
}

/// Return a proxy to data and coordinates with given name.
DataProxy Dataset::operator[](const std::string_view name) {
  const auto it = m_data.find(name);
  if (it == m_data.end())
    throw std::out_of_range("Could not find data with name " +
                            std::string(name) + ".");
  return DataProxy(*this, it->second);
}

namespace extents {
// Internally use negative extent -1 to indicate unknown edge state. The `-1`
// is required for dimensions with extent 0.
scipp::index makeUnknownEdgeState(const scipp::index extent) {
  return -extent - 1;
}
scipp::index shrink(const scipp::index extent) { return extent - 1; }
bool isUnknownEdgeState(const scipp::index extent) { return extent < 0; }
bool isSame(const scipp::index extent, const scipp::index reference) {
  return reference == -extent - 1;
}
bool oneLarger(const scipp::index extent, const scipp::index reference) {
  return extent == -reference - 1 + 1;
}
bool oneSmaller(const scipp::index extent, const scipp::index reference) {
  return extent == -reference - 1 - 1;
}
void setExtent(std::map<Dim, scipp::index> &dims, const Dim dim,
               const scipp::index extent, const bool isCoord) {
  const auto it = dims.find(dim);
  // Internally use negative extent -1 to indicate unknown edge state. The `-1`
  // is required for dimensions with extent 0.
  if (it == dims.end()) {
    dims[dim] = extents::makeUnknownEdgeState(extent);
  } else {
    auto &heldExtent = it->second;
    if (extents::isUnknownEdgeState(heldExtent)) {
      if (extents::isSame(extent, heldExtent)) { // Do nothing
      } else if (extents::oneLarger(extent, heldExtent) && isCoord) {
        heldExtent = extents::shrink(extent);
      } else if (extents::oneSmaller(extent, heldExtent) && !isCoord) {
        heldExtent = extent;
      } else {
        throw std::runtime_error("Length mismatch on insertion");
      }
    } else {
      // Check for known edge state
      if ((extent != heldExtent || isCoord) && extent != heldExtent + 1)
        throw std::runtime_error("Length mismatch on insertion");
    }
  }
}
} // namespace extents

/// Consistency-enforcing update of the dimensions of the dataset.
///
/// Calling this in the various set* methods prevents insertion of variable with
/// bad shape. This supports insertion of bin edges. Note that the current
/// implementation does not support shape-changing operations which would in
/// theory be permitted but are probably not important in reality: The previous
/// extent of a replaced item is not excluded from the check, so even if that
/// replaced item is the only one in the dataset with that dimension it cannot
/// be "resized" in this way.
void Dataset::setDims(const Dimensions &dims, const Dim coordDim) {
  auto tmp = m_dims;
  for (const auto dim : dims.denseLabels())
    extents::setExtent(tmp, dim, dims[dim], dim == coordDim);
  m_dims = tmp;
}

/// Set (insert or replace) the coordinate for the given dimension.
void Dataset::setCoord(const Dim dim, Variable coord) {
  setDims(coord.dims(), dim);
  m_coords.insert_or_assign(dim, std::move(coord));
}

/// Set (insert or replace) the labels for the given label name.
///
/// Note that the label name has no relation to names of data items.
void Dataset::setLabels(const std::string &labelName, Variable labels) {
  setDims(labels.dims());
  m_labels.insert_or_assign(labelName, std::move(labels));
}

/// Set (insert or replace) an attribute for the given attribute name.
///
/// Note that the attribute name has no relation to names of data items.
void Dataset::setAttr(const std::string &attrName, Variable attr) {
  setDims(attr.dims());
  m_attrs.insert_or_assign(attrName, std::move(attr));
}

/// Set (insert or replace) data (values, optional variances) with given name.
///
/// Throws if the provided values bring the dataset into an inconsistent state
/// (mismatching dtype, unit, or dimensions).
void Dataset::setData(const std::string &name, Variable data) {
  setDims(data.dims());
<<<<<<< HEAD
  data.setName(name);
=======
  const bool sparseData = data.dims().sparse();

  if (contains(name) && operator[](name).dims().sparse() != sparseData)
    throw except::DimensionError("Cannot set dense values or variances if "
                                 "coordinates sparse or vice versa");
>>>>>>> 0a54973d
  m_data[name].data = std::move(data);
}

/// Set (insert or replace) data from a DataProxy.
// void Dataset::setData(const std::string &name, DataConstProxy other) {
void Dataset::setData(const std::string &name, DataProxy other) {
  other.data().setName(name);
  setData(name, other.data());
}

/// Set (insert or replace) the sparse coordinate with given name.
///
/// Sparse coordinates can exist even without corresponding data.
void Dataset::setSparseCoord(const std::string &name, Variable coord) {
  if (!coord.dims().sparse())
    throw except::DimensionError(
        "Variable passed to Dataset::setSparseCoord does "
        "not contain sparse data.");
  if (m_data.count(name)) {
    const auto &data = m_data.at(name);
    if ((data.data &&
         (data.data->dims().sparseDim() != coord.dims().sparseDim())) ||
        (!data.labels.empty() &&
         (data.labels.begin()->second.dims().sparseDim() !=
          coord.dims().sparseDim())))
      throw except::DimensionError("Cannot set sparse coordinate if values or "
                                   "variances are not sparse.");
  }
  setDims(coord.dims());
  m_data[name].coord = std::move(coord);
}

/// Set (insert or replace) the sparse labels with given name and label name.
void Dataset::setSparseLabels(const std::string &name,
                              const std::string &labelName, Variable labels) {
  setDims(labels.dims());
  if (!labels.dims().sparse())
    throw std::runtime_error("Variable passed to Dataset::setSparseLabels does "
                             "not contain sparse data.");
  if (m_data.count(name)) {
    const auto &data = m_data.at(name);
    if ((data.data &&
         (data.data->dims().sparseDim() != labels.dims().sparseDim())) ||
        (data.coord &&
         (data.coord->dims().sparseDim() != labels.dims().sparseDim())))
      throw std::runtime_error("Cannot set sparse labels if values or "
                               "variances are not sparse.");
  }
  const auto &data = m_data.at(name);
  if (!data.data && !data.coord)
    throw std::runtime_error(
        "Cannot set sparse labels: Require either values or a sparse coord.");

  m_data[name].labels.insert_or_assign(labelName, std::move(labels));
}

/// Return const slice of the dataset along given dimension with given extents.
///
/// This does not make a copy of the data. Instead of proxy object is returned.
DatasetConstProxy Dataset::slice(const Slice slice1) const & {
  return DatasetConstProxy(*this).slice(slice1);
}

/// Return const slice of the dataset, sliced in two dimensions.
///
/// This does not make a copy of the data. Instead of proxy object is returned.
DatasetConstProxy Dataset::slice(const Slice slice1,
                                 const Slice slice2) const & {
  return DatasetConstProxy(*this).slice(slice1, slice2);
}

/// Return const slice of the dataset, sliced in three dimensions.
///
/// This does not make a copy of the data. Instead of proxy object is returned.
DatasetConstProxy Dataset::slice(const Slice slice1, const Slice slice2,
                                 const Slice slice3) const & {
  return DatasetConstProxy(*this).slice(slice1, slice2, slice3);
}

/// Return slice of the dataset along given dimension with given extents.
///
/// This does not make a copy of the data. Instead of proxy object is returned.
DatasetProxy Dataset::slice(const Slice slice1) & {
  return DatasetProxy(*this).slice(slice1);
}

/// Return slice of the dataset, sliced in two dimensions.
///
/// This does not make a copy of the data. Instead of proxy object is returned.
DatasetProxy Dataset::slice(const Slice slice1, const Slice slice2) & {
  return DatasetProxy(*this).slice(slice1, slice2);
}

/// Return slice of the dataset, sliced in three dimensions.
///
/// This does not make a copy of the data. Instead of proxy object is returned.
DatasetProxy Dataset::slice(const Slice slice1, const Slice slice2,
                            const Slice slice3) & {
  return DatasetProxy(*this).slice(slice1, slice2, slice3);
}

/// Return const slice of the dataset along given dimension with given extents.
///
/// This overload for rvalue reference *this avoids returning a proxy
/// referencing data that is about to go out of scope and returns a new dataset
/// instead.
Dataset Dataset::slice(const Slice slice1) const && {
  return Dataset{DatasetConstProxy(*this).slice(slice1)};
}

/// Return const slice of the dataset, sliced in two dimensions.
///
/// This overload for rvalue reference *this avoids returning a proxy
/// referencing data that is about to go out of scope and returns a new dataset
/// instead.
Dataset Dataset::slice(const Slice slice1, const Slice slice2) const && {
  return Dataset{DatasetConstProxy(*this).slice(slice1, slice2)};
}

/// Return const slice of the dataset, sliced in three dimensions.
///
/// This overload for rvalue reference *this avoids returning a proxy
/// referencing data that is about to go out of scope and returns a new dataset
/// instead.
Dataset Dataset::slice(const Slice slice1, const Slice slice2,
                       const Slice slice3) const && {
  return Dataset{DatasetConstProxy(*this).slice(slice1, slice2, slice3)};
}

/// Rename dimension `from` to `to`.
void Dataset::rename(const Dim from, const Dim to) {
  if (m_dims.count(to) != 0)
    throw except::DimensionError("Duplicate dimension.");
  if (m_dims.count(from) != 1)
    return;

  const auto relabel = [from, to](auto &map) {
    auto node = map.extract(from);
    node.key() = to;
    map.insert(std::move(node));
  };
  relabel(m_dims);
  relabel(m_coords);
  for (auto &item : m_coords)
    item.second.rename(from, to);
  for (auto &item : m_labels)
    item.second.rename(from, to);
  for (auto &item : m_attrs)
    item.second.rename(from, to);
  for (auto &item : m_data) {
    auto &value = item.second;
    if (value.data)
      value.data->rename(from, to);
    if (value.coord)
      value.coord->rename(from, to);
    for (auto labels : value.labels)
      labels.second.rename(from, to);
  }
}

/// Return an ordered mapping of dimension labels to extents, excluding a
/// potentialy sparse dimensions.
Dimensions DataConstProxy::dims() const noexcept {
  if (hasData())
    return data().dims();
  return detail::makeSlice(*m_data->coord, slices()).dims();
}

/// Return the unit of the data values.
///
/// Throws if there are no data values.
units::Unit DataConstProxy::unit() const {
  if (hasData())
    return data().unit();
  throw std::runtime_error("Data without values, unit is undefined.");
}

/// Return the name of the data field.
///
/// Throws if there are no data values.
std::string DataConstProxy::name() const {
  if (hasData())
    return data().name();
  throw std::runtime_error("Data without values, name is undefined.");
}

/// Set the unit of the data values.
///
/// Throws if there are no data values.
void DataProxy::setUnit(const units::Unit unit) const {
  if (hasData())
    return data().setUnit(unit);
  throw std::runtime_error("Data without values, cannot set unit.");
}

/// Return a const proxy to all coordinates of the data proxy.
///
/// If the data has a sparse dimension the returned proxy will not contain any
/// of the dataset's coordinates that depends on the sparse dimension.
CoordsConstProxy DataConstProxy::coords() const noexcept {
  return CoordsConstProxy(
      makeProxyItems<Dim>(dims(), m_dataset->m_coords,
                          m_data->coord ? &*m_data->coord : nullptr),
      slices());
}

/// Return a const proxy to all labels of the data proxy.
///
/// If the data has a sparse dimension the returned proxy will not contain any
/// of the dataset's labels that depends on the sparse dimension.
LabelsConstProxy DataConstProxy::labels() const noexcept {
  return LabelsConstProxy(makeProxyItems<std::string_view>(
                              dims(), m_dataset->m_labels, &m_data->labels),
                          slices());
}

/// Return a const proxy to all attributes of the data proxy.
AttrsConstProxy DataConstProxy::attrs() const noexcept {
  return AttrsConstProxy(
      makeProxyItems<std::string_view>(dims(), m_dataset->m_attrs), slices());
}

/// Return a proxy to all coordinates of the data proxy.
///
/// If the data has a sparse dimension the returned proxy will not contain any
/// of the dataset's coordinates that depends on the sparse dimension.
CoordsProxy DataProxy::coords() const noexcept {
  return CoordsProxy(makeProxyItems<Dim>(dims(), m_mutableDataset->m_coords,
                                         m_mutableData->coord
                                             ? &*m_mutableData->coord
                                             : nullptr),
                     slices());
}

/// Return a proxy to all labels of the data proxy.
///
/// If the data has a sparse dimension the returned proxy will not contain any
/// of the dataset's labels that depends on the sparse dimension.
LabelsProxy DataProxy::labels() const noexcept {
  return LabelsProxy(
      makeProxyItems<std::string_view>(dims(), m_mutableDataset->m_labels,
                                       &m_mutableData->labels),
      slices());
}

/// Return a const proxy to all attributes of the data proxy.
AttrsProxy DataProxy::attrs() const noexcept {
  return AttrsProxy(
      makeProxyItems<std::string_view>(dims(), m_mutableDataset->m_attrs),
      slices());
}

DataProxy DataProxy::assign(const DataConstProxy &other) const {
  expect::coordsAndLabelsAreSuperset(*this, other);
  // TODO here and below: If other has data, we should either fail, or create
  // data.
  if (hasData())
    data().assign(other.data());
  return *this;
}

DataProxy DataProxy::assign(const Variable &other) const {
  if (hasData())
    data().assign(other);
  return *this;
}

DataProxy DataProxy::assign(const VariableConstProxy &other) const {
  if (hasData())
    data().assign(other);
  return *this;
}

DataProxy DataProxy::operator+=(const DataConstProxy &other) const {
  expect::coordsAndLabelsAreSuperset(*this, other);
  if (hasData())
    data() += other.data();
  return *this;
}

DataProxy DataProxy::operator-=(const DataConstProxy &other) const {
  expect::coordsAndLabelsAreSuperset(*this, other);
  if (hasData())
    data() -= other.data();
  return *this;
}

DataProxy DataProxy::operator*=(const DataConstProxy &other) const {
  expect::coordsAndLabelsAreSuperset(*this, other);
  if (hasData())
    data() *= other.data();
  return *this;
}

DataProxy DataProxy::operator/=(const DataConstProxy &other) const {
  expect::coordsAndLabelsAreSuperset(*this, other);
  if (hasData())
    data() /= other.data();
  return *this;
}

DataProxy DataProxy::operator*=(const Variable &other) const {
  if (hasData())
    data() *= other;
  return *this;
}

DataProxy DataProxy::operator/=(const Variable &other) const {
  if (hasData())
    data() /= other;
  return *this;
}

/// Return a const proxy to all coordinates of the dataset slice.
///
/// This proxy includes only "dimension-coordinates". To access
/// non-dimension-coordinates" see labels().
CoordsConstProxy DatasetConstProxy::coords() const noexcept {
  return CoordsConstProxy(makeProxyItems<Dim>(m_dataset->m_coords), slices());
}

/// Return a proxy to all coordinates of the dataset slice.
///
/// This proxy includes only "dimension-coordinates". To access
/// non-dimension-coordinates" see labels().
CoordsProxy DatasetProxy::coords() const noexcept {
  return CoordsProxy(makeProxyItems<Dim>(m_mutableDataset->m_coords), slices());
}

/// Return a const proxy to all labels of the dataset slice.
LabelsConstProxy DatasetConstProxy::labels() const noexcept {
  return LabelsConstProxy(makeProxyItems<std::string_view>(m_dataset->m_labels),
                          slices());
}

/// Return a proxy to all labels of the dataset slice.
LabelsProxy DatasetProxy::labels() const noexcept {
  return LabelsProxy(
      makeProxyItems<std::string_view>(m_mutableDataset->m_labels), slices());
}

/// Return a const proxy to all attributes of the dataset slice.
AttrsConstProxy DatasetConstProxy::attrs() const noexcept {
  return AttrsConstProxy(makeProxyItems<std::string_view>(m_dataset->m_attrs),
                         slices());
}

/// Return a proxy to all attributes of the dataset slice.
AttrsProxy DatasetProxy::attrs() const noexcept {
  return AttrsProxy(makeProxyItems<std::string_view>(m_mutableDataset->m_attrs),
                    slices());
}

void DatasetConstProxy::expectValidKey(const std::string_view name) const {
  if (std::find(m_indices.begin(), m_indices.end(), name) == m_indices.end())
    throw std::out_of_range("Invalid key `" + std::string(name) +
                            "` in Dataset access.");
}

bool DatasetConstProxy::contains(const std::string_view name) const noexcept {
  return std::find(m_indices.begin(), m_indices.end(), name) != m_indices.end();
}

/// Return a const proxy to data and coordinates with given name.
DataConstProxy DatasetConstProxy::
operator[](const std::string_view name) const {
  expectValidKey(name);
  return {*m_dataset, (*m_dataset).m_data.find(name)->second, slices()};
}

/// Return a proxy to data and coordinates with given name.
DataProxy DatasetProxy::operator[](const std::string_view name) const {
  expectValidKey(name);
  return {*m_mutableDataset, (*m_mutableDataset).m_data.find(name)->second,
          slices()};
}

/// Return true if the dataset proxies have identical content.
bool DataConstProxy::operator==(const DataConstProxy &other) const {
  if (hasData() != other.hasData())
    return false;
  if (hasVariances() != other.hasVariances())
    return false;
  if (coords() != other.coords())
    return false;
  if (labels() != other.labels())
    return false;
  if (attrs() != other.attrs())
    return false;
  if (hasData() && data() != other.data())
    return false;
  return true;
}

template <class A, class B> bool dataset_equals(const A &a, const B &b) {
  if (a.size() != b.size())
    return false;
  if (a.coords() != b.coords())
    return false;
  if (a.labels() != b.labels())
    return false;
  if (a.attrs() != b.attrs())
    return false;
  for (const auto & [ name, data ] : a) {
    try {
      if (data != b[std::string(name)])
        return false;
    } catch (std::out_of_range &) {
      return false;
    }
  }
  return true;
}

/// Return true if the datasets have identical content.
bool Dataset::operator==(const Dataset &other) const {
  return dataset_equals(*this, other);
}

/// Return true if the datasets have identical content.
bool Dataset::operator==(const DatasetConstProxy &other) const {
  return dataset_equals(*this, other);
}

/// Return true if the datasets have identical content.
bool DatasetConstProxy::operator==(const Dataset &other) const {
  return dataset_equals(*this, other);
}

/// Return true if the datasets have identical content.
bool DatasetConstProxy::operator==(const DatasetConstProxy &other) const {
  return dataset_equals(*this, other);
}

/// Return true if the datasets have mismatching content.
bool Dataset::operator!=(const Dataset &other) const {
  return !dataset_equals(*this, other);
}

/// Return true if the datasets have mismatching content.
bool Dataset::operator!=(const DatasetConstProxy &other) const {
  return !dataset_equals(*this, other);
}

/// Return true if the datasets have mismatching content.
bool DatasetConstProxy::operator!=(const Dataset &other) const {
  return !dataset_equals(*this, other);
}

/// Return true if the datasets have mismatching content.
bool DatasetConstProxy::operator!=(const DatasetConstProxy &other) const {
  return !dataset_equals(*this, other);
}

constexpr static auto plus = [](const auto &a, const auto &b) { return a + b; };

constexpr static auto minus = [](const auto &a, const auto &b) {
  return a - b;
};

constexpr static auto times = [](const auto &a, const auto &b) {
  return a * b;
};

constexpr static auto divide = [](const auto &a, const auto &b) {
  return a / b;
};

constexpr static auto plus_equals = [](auto &&a, const auto &b) {
  return a += b;
};

constexpr static auto minus_equals = [](auto &&a, const auto &b) {
  return a -= b;
};

constexpr static auto times_equals = [](auto &&a, const auto &b) {
  return a *= b;
};

constexpr static auto divide_equals = [](auto &&a, const auto &b) {
  return a /= b;
};

template <class Op, class A, class B>
auto &apply(const Op &op, A &a, const B &b) {
  for (const auto & [ name, item ] : b)
    op(a[name], item);
  return a;
}

template <class Op, class A, class B>
decltype(auto) apply_with_delay(const Op &op, A &&a, const B &b) {
  // For `b` referencing data in `a` we delay operation. The alternative would
  // be to make a deep copy of `other` before starting the iteration over items.
  std::optional<std::string_view> delayed;
  // Note the inefficiency here: We are comparing some or all of the coords and
  // labels for each item. This could be improved by implementing the operations
  // for detail::DatasetData instead of DataProxy.
  for (const auto & [ name, item ] : a) {
    if (&item.underlying() == &b.underlying())
      delayed = name;
    else
      op(item, b);
  }
  if (delayed)
    op(a[*delayed], b);
  return std::forward<A>(a);
}

template <class T> void copy_metadata(Dataset &dest, const T &src) {
  /* Dense coordinates */
  for (const auto & [ name, value ] : src.coords()) {
    dest.setCoord(name, value);
  }

  /* Dense labels */
  for (const auto & [ name, value ] : src.labels()) {
    dest.setLabels(std::string(name), value);
  }

  /* Attributes */
  for (const auto & [ name, value ] : src.attrs()) {
    dest.setAttr(std::string(name), value);
  }
}

void copy_metadata(Dataset &dest, const std::string &name,
                   const DataConstProxy &src) {
  /* Sparse coordinates */
  for (const auto &coord : src.coords()) {
    if (coord.second.dims().sparse()) {
      dest.setSparseCoord(name, coord.second);
    }
  }

  /* Sparse labels */
  for (const auto & [ label_name, labels ] : src.labels()) {
    if (labels.dims().sparse()) {
      dest.setSparseLabels(name, std::string(label_name), labels);
    }
  }
}

template <class Op, class A, class B>
auto apply_with_broadcast(const Op &op, const A &a, const B &b) {
  expect::coordsAndLabelsMatch(a, b);

  Dataset res;
  copy_metadata(res, a);

  for (const auto & [ name, item ] : b) {
    if (a.contains(name)) {
      res.setData(std::string(name), op(a[name].data(), item.data()));
      copy_metadata(res, std::string(name), a[name]);
    }
  }

  return res;
}

template <class Op, class A>
auto apply_with_broadcast(const Op &op, const A &a, const DataConstProxy &b) {
  Dataset res;
  copy_metadata(res, a);

  for (const auto & [ name, item ] : a) {
    res.setData(std::string(name), op(item.data(), b.data()));
    copy_metadata(res, std::string(name), a[name]);
  }

  return res;
}

Dataset &Dataset::operator+=(const DataConstProxy &other) {
  return apply_with_delay(plus_equals, *this, other);
}

Dataset &Dataset::operator-=(const DataConstProxy &other) {
  return apply_with_delay(minus_equals, *this, other);
}

Dataset &Dataset::operator*=(const DataConstProxy &other) {
  return apply_with_delay(times_equals, *this, other);
}

Dataset &Dataset::operator/=(const DataConstProxy &other) {
  return apply_with_delay(divide_equals, *this, other);
}

Dataset &Dataset::operator+=(const DatasetConstProxy &other) {
  return apply(plus_equals, *this, other);
}

Dataset &Dataset::operator-=(const DatasetConstProxy &other) {
  return apply(minus_equals, *this, other);
}

Dataset &Dataset::operator*=(const DatasetConstProxy &other) {
  return apply(times_equals, *this, other);
}

Dataset &Dataset::operator/=(const DatasetConstProxy &other) {
  return apply(divide_equals, *this, other);
}

Dataset &Dataset::operator+=(const Dataset &other) {
  return apply(plus_equals, *this, other);
}

Dataset &Dataset::operator-=(const Dataset &other) {
  return apply(minus_equals, *this, other);
}

Dataset &Dataset::operator*=(const Dataset &other) {
  return apply(times_equals, *this, other);
}

Dataset &Dataset::operator/=(const Dataset &other) {
  return apply(divide_equals, *this, other);
}

DatasetProxy DatasetProxy::operator+=(const DataConstProxy &other) const {
  return apply_with_delay(plus_equals, *this, other);
}

DatasetProxy DatasetProxy::operator-=(const DataConstProxy &other) const {
  return apply_with_delay(minus_equals, *this, other);
}

DatasetProxy DatasetProxy::operator*=(const DataConstProxy &other) const {
  return apply_with_delay(times_equals, *this, other);
}

DatasetProxy DatasetProxy::operator/=(const DataConstProxy &other) const {
  return apply_with_delay(divide_equals, *this, other);
}

DatasetProxy DatasetProxy::operator+=(const DatasetConstProxy &other) const {
  return apply(plus_equals, *this, other);
}

DatasetProxy DatasetProxy::operator-=(const DatasetConstProxy &other) const {
  return apply(minus_equals, *this, other);
}

DatasetProxy DatasetProxy::operator*=(const DatasetConstProxy &other) const {
  return apply(times_equals, *this, other);
}

DatasetProxy DatasetProxy::operator/=(const DatasetConstProxy &other) const {
  return apply(divide_equals, *this, other);
}

DatasetProxy DatasetProxy::operator+=(const Dataset &other) const {
  return apply(plus_equals, *this, other);
}

DatasetProxy DatasetProxy::operator-=(const Dataset &other) const {
  return apply(minus_equals, *this, other);
}

DatasetProxy DatasetProxy::operator*=(const Dataset &other) const {
  return apply(times_equals, *this, other);
}

DatasetProxy DatasetProxy::operator/=(const Dataset &other) const {
  return apply(divide_equals, *this, other);
}

std::ostream &operator<<(std::ostream &os, const DataConstProxy &data) {
  return os << to_string(data);
}

std::ostream &operator<<(std::ostream &os, const DataProxy &data) {
  return os << DataConstProxy(data);
}

std::ostream &operator<<(std::ostream &os, const DatasetConstProxy &dataset) {
  return os << to_string(dataset);
}

std::ostream &operator<<(std::ostream &os, const DatasetProxy &dataset) {
  return os << DatasetConstProxy(dataset);
}

std::ostream &operator<<(std::ostream &os, const Dataset &dataset) {
  return os << DatasetConstProxy(dataset);
}

std::ostream &operator<<(std::ostream &os, const VariableConstProxy &variable) {
  return os << to_string(variable);
}

std::ostream &operator<<(std::ostream &os, const VariableProxy &variable) {
  return os << VariableConstProxy(variable);
}

std::ostream &operator<<(std::ostream &os, const Variable &variable) {
  return os << VariableConstProxy(variable);
}

std::ostream &operator<<(std::ostream &os, const Dim dim) {
  return os << to_string(dim);
}

Dataset operator+(const Dataset &lhs, const Dataset &rhs) {
  return apply_with_broadcast(plus, lhs, rhs);
}

Dataset operator+(const Dataset &lhs, const DatasetConstProxy &rhs) {
  return apply_with_broadcast(plus, lhs, rhs);
}

Dataset operator+(const Dataset &lhs, const DataConstProxy &rhs) {
  return apply_with_broadcast(plus, lhs, rhs);
}

Dataset operator+(const DatasetConstProxy &lhs, const Dataset &rhs) {
  return apply_with_broadcast(plus, lhs, rhs);
}

Dataset operator+(const DatasetConstProxy &lhs, const DatasetConstProxy &rhs) {
  return apply_with_broadcast(plus, lhs, rhs);
}

Dataset operator+(const DatasetConstProxy &lhs, const DataConstProxy &rhs) {
  return apply_with_broadcast(plus, lhs, rhs);
}

Dataset operator-(const Dataset &lhs, const Dataset &rhs) {
  return apply_with_broadcast(minus, lhs, rhs);
}

Dataset operator-(const Dataset &lhs, const DatasetConstProxy &rhs) {
  return apply_with_broadcast(minus, lhs, rhs);
}

Dataset operator-(const Dataset &lhs, const DataConstProxy &rhs) {
  return apply_with_broadcast(minus, lhs, rhs);
}

Dataset operator-(const DatasetConstProxy &lhs, const Dataset &rhs) {
  return apply_with_broadcast(minus, lhs, rhs);
}

Dataset operator-(const DatasetConstProxy &lhs, const DatasetConstProxy &rhs) {
  return apply_with_broadcast(minus, lhs, rhs);
}

Dataset operator-(const DatasetConstProxy &lhs, const DataConstProxy &rhs) {
  return apply_with_broadcast(minus, lhs, rhs);
}

Dataset operator*(const Dataset &lhs, const Dataset &rhs) {
  return apply_with_broadcast(times, lhs, rhs);
}

Dataset operator*(const Dataset &lhs, const DatasetConstProxy &rhs) {
  return apply_with_broadcast(times, lhs, rhs);
}

Dataset operator*(const Dataset &lhs, const DataConstProxy &rhs) {
  return apply_with_broadcast(times, lhs, rhs);
}

Dataset operator*(const DatasetConstProxy &lhs, const Dataset &rhs) {
  return apply_with_broadcast(times, lhs, rhs);
}

Dataset operator*(const DatasetConstProxy &lhs, const DatasetConstProxy &rhs) {
  return apply_with_broadcast(times, lhs, rhs);
}

Dataset operator*(const DatasetConstProxy &lhs, const DataConstProxy &rhs) {
  return apply_with_broadcast(times, lhs, rhs);
}

Dataset operator/(const Dataset &lhs, const Dataset &rhs) {
  return apply_with_broadcast(divide, lhs, rhs);
}

Dataset operator/(const Dataset &lhs, const DatasetConstProxy &rhs) {
  return apply_with_broadcast(divide, lhs, rhs);
}

Dataset operator/(const Dataset &lhs, const DataConstProxy &rhs) {
  return apply_with_broadcast(divide, lhs, rhs);
}

Dataset operator/(const DatasetConstProxy &lhs, const Dataset &rhs) {
  return apply_with_broadcast(divide, lhs, rhs);
}

Dataset operator/(const DatasetConstProxy &lhs, const DatasetConstProxy &rhs) {
  return apply_with_broadcast(divide, lhs, rhs);
}

Dataset operator/(const DatasetConstProxy &lhs, const DataConstProxy &rhs) {
  return apply_with_broadcast(divide, lhs, rhs);
}

// For now this implementation is only for the simplest case of 2 dims (inner
// stands for sparse)
Variable histogram(const DataConstProxy &sparse,
                   const VariableConstProxy &binEdges) {
  if (sparse.dims().ndims() != 1)
    throw std::logic_error("Only the simple case histograms may be constructed "
                           "for now: 2 dims including sparse.");
  if (binEdges.dtype() != dtype<double> ||
      sparse.coords()[binEdges.dims().inner()].dtype() != DType::Double)
    throw std::logic_error("Histogram is only available for double type.");
  auto dim = binEdges.dims().inner();
  auto coord = sparse.coords()[dim];
  auto edgesSpan = binEdges.values<double>();
  if (!std::is_sorted(edgesSpan.begin(), edgesSpan.end()))
    throw std::logic_error("Bin edges should be sorted to make the histogram.");
  auto resDims{sparse.dims()};
  auto len = binEdges.dims()[dim] - 1;
  resDims.resize(1, len);
  Variable result = makeVariableWithVariances<double>(resDims, units::counts);
  for (scipp::index i = 0; i < sparse.dims().size(0); ++i) {
    const auto &coord_i = coord.sparseValues<double>()[i];
    auto curRes = result.values<double>().begin() + i * len;
    for (const auto &c : coord_i) {
      auto it = std::upper_bound(edgesSpan.begin(), edgesSpan.end(), c);
      if (it != edgesSpan.end() && it != edgesSpan.begin())
        ++(*(curRes + (--it - edgesSpan.begin())));
    }
  }
  std::copy(result.values<double>().begin(), result.values<double>().end(),
            result.variances<double>().begin());
  return result;
}

Variable histogram(const DataConstProxy &sparse, const Variable &binEdges) {
  return histogram(sparse, VariableConstProxy(binEdges));
}

Dataset histogram(const Dataset &dataset, const VariableConstProxy &bins) {
  auto out(Dataset(DatasetConstProxy::makeProxyWithEmptyIndexes(dataset)));
  out.setCoord(bins.dims().inner(), bins);
  for (const auto & [ name, item ] : dataset) {
    if (item.dims().sparse())
      out.setData(std::string(name), histogram(item, bins));
  }
  return out;
}

Dataset histogram(const Dataset &dataset, const Variable &bins) {
  return histogram(dataset, VariableConstProxy(bins));
}

Dataset histogram(const Dataset &dataset, const Dim &dim) {
  auto bins = dataset.coords()[dim];
  return histogram(dataset, bins);
}
} // namespace scipp::core<|MERGE_RESOLUTION|>--- conflicted
+++ resolved
@@ -224,15 +224,12 @@
 /// (mismatching dtype, unit, or dimensions).
 void Dataset::setData(const std::string &name, Variable data) {
   setDims(data.dims());
-<<<<<<< HEAD
   data.setName(name);
-=======
   const bool sparseData = data.dims().sparse();
 
   if (contains(name) && operator[](name).dims().sparse() != sparseData)
     throw except::DimensionError("Cannot set dense values or variances if "
                                  "coordinates sparse or vice versa");
->>>>>>> 0a54973d
   m_data[name].data = std::move(data);
 }
 
