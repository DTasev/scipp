// SPDX-License-Identifier: GPL-3.0-or-later
// Copyright (c) 2019 Scipp contributors (https://github.com/scipp)
/// @file
/// @author Simon Heybrock

#include "scipp/units/unit.h"

#include "scipp/core/dataset.h"
#include "scipp/core/dtype.h"
#include "scipp/core/except.h"
#include "scipp/core/sort.h"
#include "scipp/core/tag_util.h"
#include "scipp/core/transform.h"
#include "scipp/core/variable.h"

#include "bind_data_access.h"
#include "bind_operators.h"
#include "bind_slice_methods.h"
#include "dtype.h"
#include "numpy.h"
#include "py_object.h"
#include "pybind11.h"
#include "rename.h"

using namespace scipp;
using namespace scipp::core;

namespace py = pybind11;

template <class T> struct MakeVariable {
  static Variable apply(const std::vector<Dim> &labels, py::array values,
                        const std::optional<py::array> &variances,
                        const units::Unit unit) {
    // Pybind11 converts py::array to py::array_t for us, with all sorts of
    // automatic conversions such as integer to double, if required.
    py::array_t<T> valuesT(values);
    py::buffer_info info = valuesT.request();
    Dimensions dims(labels, {info.shape.begin(), info.shape.end()});
    auto var = variances
                   ? makeVariable<T>(Dimensions{dims}, Values{}, Variances{})
                   : makeVariable<T>(Dimensions(dims));
    copy_flattened<T>(valuesT, var.template values<T>());
    if (variances) {
      py::array_t<T> variancesT(*variances);
      info = variancesT.request();
      expect::equals(
          dims, Dimensions(labels, {info.shape.begin(), info.shape.end()}));
      copy_flattened<T>(variancesT, var.template variances<T>());
    }
    var.setUnit(unit);
    return var;
  }
};

template <class T> struct MakeVariableDefaultInit {
  static Variable apply(const std::vector<Dim> &labels,
                        const std::vector<scipp::index> &shape,
                        const units::Unit unit, const bool variances) {
    Dimensions dims(labels, shape);
    auto var = variances
                   ? makeVariable<T>(Dimensions{dims}, Values{}, Variances{})
                   : makeVariable<T>(Dimensions{dims});
    var.setUnit(unit);
    return var;
  }
};

template <class ST> struct MakeODFromNativePythonTypes {
  template <class T> struct Maker {
    static Variable apply(const units::Unit unit, const ST &value,
                          const std::optional<ST> &variance) {
      auto var = variance ? makeVariable<T>(Values{T(value)},
                                            Variances{T(variance.value())})
                          : makeVariable<T>(Values{T(value)});
      var.setUnit(unit);
      return var;
    }
  };

  static Variable make(const units::Unit unit, const ST &value,
                       const std::optional<ST> &variance,
                       const py::object &dtype) {
    return CallDType<double, float, int64_t, int32_t, bool>::apply<Maker>(
        scipp_dtype(dtype), unit, value, variance);
  }
};

template <class T>
Variable init_1D_no_variance(const std::vector<Dim> &labels,
                             const std::vector<scipp::index> &shape,
                             const std::vector<T> &values,
                             const units::Unit &unit) {
  Variable var;
  var = makeVariable<T>(Dims(labels), Shape(shape),
                        Values(values.begin(), values.end()));
  var.setUnit(unit);
  return var;
}

template <class T>
auto do_init_0D(const T &value, const std::optional<T> &variance,
                const units::Unit &unit) {
  using Elem = std::conditional_t<std::is_same_v<T, py::object>,
                                  scipp::python::PyObject, T>;
  Variable var;
  if (variance)
    var = makeVariable<Elem>(Values{value}, Variances{*variance});
  else
    var = makeVariable<Elem>(Values{value});
  var.setUnit(unit);
  return var;
}

Variable doMakeVariable(const std::vector<Dim> &labels, py::array &values,
                        std::optional<py::array> &variances,
                        const units::Unit unit, const py::object &dtype) {
  // Use custom dtype, otherwise dtype of data.
  const auto dtypeTag =
      dtype.is_none() ? scipp_dtype(values.dtype()) : scipp_dtype(dtype);

  if (labels.size() == 1 && !variances) {
    if (dtypeTag == core::dtype<std::string>) {
      std::vector<scipp::index> shape(values.shape(),
                                      values.shape() + values.ndim());
      return init_1D_no_variance(labels, shape,
                                 values.cast<std::vector<std::string>>(), unit);
    }

    if (dtypeTag == core::dtype<Eigen::Vector3d>) {
      std::vector<scipp::index> shape(values.shape(),
                                      values.shape() + values.ndim() - 1);
      return init_1D_no_variance(
          labels, shape, values.cast<std::vector<Eigen::Vector3d>>(), unit);
    }
  }

  return CallDType<double, float, int64_t, int32_t, bool>::apply<MakeVariable>(
      dtypeTag, labels, values, variances, unit);
}

Variable makeVariableDefaultInit(const std::vector<Dim> &labels,
                                 const std::vector<scipp::index> &shape,
                                 const units::Unit unit, py::object &dtype,
                                 const bool variances) {
  return CallDType<
      double, float, int64_t, int32_t, bool, DataArray, Dataset,
      Eigen::Vector3d>::apply<MakeVariableDefaultInit>(scipp_dtype(dtype),
                                                       labels, shape, unit,
                                                       variances);
}

template <class T> void bind_init_0D(py::class_<Variable> &c) {
  c.def(py::init([](const T &value, const std::optional<T> &variance,
                    const units::Unit &unit) {
          return do_init_0D(value, variance, unit);
        }),
        py::arg("value"), py::arg("variance") = std::nullopt,
        py::arg("unit") = units::Unit(units::dimensionless));
}

// This function is used only to bind native python types: pyInt -> int64_t;
// pyFloat -> double; pyBool->bool
template <class T>
void bind_init_0D_native_python_types(py::class_<Variable> &c) {
  c.def(py::init([](const T &value, const std::optional<T> &variance,
                    const units::Unit &unit, py::object &dtype) {
          static_assert(std::is_same_v<T, int64_t> ||
                        std::is_same_v<T, double> || std::is_same_v<T, bool>);
          if (dtype.is_none())
            return do_init_0D(value, variance, unit);
          else {
            return MakeODFromNativePythonTypes<T>::make(unit, value, variance,
                                                        dtype);
          }
        }),
        py::arg("value"), py::arg("variance") = std::nullopt,
        py::arg("unit") = units::Unit(units::dimensionless),
        py::arg("dtype") = py::none());
}

void bind_init_0D_numpy_types(py::class_<Variable> &c) {
  c.def(py::init([](py::buffer &b, const std::optional<py::buffer> &v,
                    const units::Unit &unit, py::object &dtype) {
          py::buffer_info info = b.request();
          if (info.ndim == 0) {
            auto arr = py::array(b);
            auto varr = v ? std::optional{py::array(*v)} : std::nullopt;
            return doMakeVariable({}, arr, varr, unit, dtype);
          } else if (info.ndim == 1 &&
                     scipp_dtype(dtype) == core::dtype<Eigen::Vector3d>) {
            return do_init_0D<Eigen::Vector3d>(
                b.cast<Eigen::Vector3d>(),
                v ? std::optional(v->cast<Eigen::Vector3d>()) : std::nullopt,
                unit);
          } else {
            throw scipp::except::VariableError(
                "Wrong overload for making 0D variable.");
          }
        }),
        py::arg("value").noconvert(), py::arg("variance") = std::nullopt,
        py::arg("unit") = units::Unit(units::dimensionless),
        py::arg("dtype") = py::none());
}

void bind_init_list(py::class_<Variable> &c) {
  c.def(py::init([](const std::array<Dim, 1> &label, const py::list &values,
                    const std::optional<py::list> &variances,
                    const units::Unit &unit, py::object &dtype) {
          if (scipp_dtype(dtype) == core::dtype<Eigen::Vector3d>) {
            auto val = values.cast<std::vector<Eigen::Vector3d>>();
            Variable variable;
            if (variances) {
              auto var = variances->cast<std::vector<Eigen::Vector3d>>();
              variable = makeVariable<Eigen::Vector3d>(
                  Dims{label[0]}, Shape{scipp::size(val)},
                  Values(val.begin(), val.end()),
                  Variances(var.begin(), var.end()), units::Unit(unit));
            } else
              variable = makeVariable<Eigen::Vector3d>(
                  Dims{label[0]}, Shape{scipp::size(val)},
                  Values(val.begin(), val.end()), units::Unit(unit));
            return variable;
          }

          auto arr = py::array(values);
          auto varr =
              variances ? std::optional(py::array(*variances)) : std::nullopt;
          auto dims = std::vector<Dim>{label[0]};
          return doMakeVariable(dims, arr, varr, unit, dtype);
        }),
        py::arg("dims"), py::arg("values"), py::arg("variances") = std::nullopt,
        py::arg("unit") = units::Unit(units::dimensionless),
        py::arg("dtype") = py::none());
}

template <class T, class... Ignored>
void bind_astype(py::class_<T, Ignored...> &c) {
  c.def("astype",
        [](const T &self, const DType type) { return astype(self, type); },
        py::call_guard<py::gil_scoped_release>(),
        R"(
        Converts a Variable to a different type.

        :raises: If the variable cannot be converted to the requested dtype.
        :return: New Variable with specified dtype.
        :rtype: Variable)");
}

void init_variable(py::module &m) {
  py::class_<Variable> variable(m, "Variable",
                                R"(
    Array of values with dimension labels and a unit, optionally including an array of variances.)");
  bind_init_0D<DataArray>(variable);
  bind_init_0D<Dataset>(variable);
  bind_init_0D<std::string>(variable);
  bind_init_0D<Eigen::Vector3d>(variable);
  variable.def(py::init<const VariableProxy &>())
      .def(py::init(&makeVariableDefaultInit),
           py::arg("dims") = std::vector<Dim>{},
           py::arg("shape") = std::vector<scipp::index>{},
           py::arg("unit") = units::Unit(units::dimensionless),
           py::arg("dtype") = py::dtype::of<double>(),
           py::arg("variances").noconvert() = false)
      .def(py::init(&doMakeVariable), py::arg("dims"),
           py::arg("values"), // py::array
           py::arg("variances") = std::nullopt,
           py::arg("unit") = units::Unit(units::dimensionless),
           py::arg("dtype") = py::none())
      .def("rename_dims", &rename_dims<Variable>, py::arg("dims_dict"),
           "Rename dimensions.")
      .def("copy", [](const Variable &self) { return self; },
           py::call_guard<py::gil_scoped_release>(), "Return a (deep) copy.")
      .def("__copy__", [](Variable &self) { return Variable(self); },
           py::call_guard<py::gil_scoped_release>(), "Return a (deep) copy.")
      .def("__deepcopy__",
           [](Variable &self, py::dict) { return Variable(self); },
           py::call_guard<py::gil_scoped_release>(), "Return a (deep) copy.")
      .def_property_readonly("dtype", &Variable::dtype)
      .def("__radd__", [](Variable &a, double &b) { return a + b; },
           py::is_operator())
      .def("__rsub__", [](Variable &a, double &b) { return b - a; },
           py::is_operator())
      .def("__rmul__", [](Variable &a, double &b) { return a * b; },
           py::is_operator())
      .def("__repr__", [](const Variable &self) { return to_string(self); });

  bind_init_list(variable);
  // Order matters for pybind11's overload resolution. Do not change.
  bind_init_0D_numpy_types(variable);
  bind_init_0D_native_python_types<bool>(variable);
  bind_init_0D_native_python_types<int64_t>(variable);
  bind_init_0D_native_python_types<double>(variable);
  bind_init_0D<py::object>(variable);
  //------------------------------------

  py::class_<VariableConstProxy>(m, "VariableConstProxy")
      .def(py::init<const Variable &>())
      .def("copy",
           [](const VariableConstProxy &self) { return Variable(self); },
           "Return a (deep) copy.")
      .def("__copy__",
           [](const VariableConstProxy &self) { return Variable(self); })
      .def("__deepcopy__",
           [](VariableProxy &self, py::dict) { return Variable(self); })
      .def("__repr__",
           [](const VariableConstProxy &self) { return to_string(self); });

  py::class_<VariableProxy, VariableConstProxy> variableProxy(
      m, "VariableProxy", py::buffer_protocol(), R"(
        Proxy for Variable, representing a sliced or transposed view onto a variable;
        Mostly equivalent to Variable, see there for details.)");
  variableProxy.def_buffer(&make_py_buffer_info);
  variableProxy.def(py::init<Variable &>())
      .def("__radd__", [](VariableProxy &a, double &b) { return a + b; },
           py::is_operator())
      .def("__rsub__", [](VariableProxy &a, double &b) { return b - a; },
           py::is_operator())
      .def("__rmul__", [](VariableProxy &a, double &b) { return a * b; },
           py::is_operator());

  bind_astype(variable);
  bind_astype(variableProxy);

  bind_slice_methods(variable);
  bind_slice_methods(variableProxy);

  bind_comparison<Variable>(variable);
  bind_comparison<VariableConstProxy>(variable);
  bind_comparison<Variable>(variableProxy);
  bind_comparison<VariableConstProxy>(variableProxy);

  bind_in_place_binary<Variable>(variable);
  bind_in_place_binary<VariableConstProxy>(variable);
  bind_in_place_binary<Variable>(variableProxy);
  bind_in_place_binary<VariableConstProxy>(variableProxy);
  bind_in_place_binary_scalars(variable);
  bind_in_place_binary_scalars(variableProxy);

  bind_binary<Variable>(variable);
  bind_binary<VariableConstProxy>(variable);
  bind_binary<DataProxy>(variable);
  bind_binary<Variable>(variableProxy);
  bind_binary<VariableConstProxy>(variableProxy);
  bind_binary<DataProxy>(variableProxy);
  bind_binary_scalars(variable);
  bind_binary_scalars(variableProxy);

  bind_boolean_unary(variable);
  bind_boolean_unary(variableProxy);
  bind_boolean_operators<Variable>(variable);
  bind_boolean_operators<VariableConstProxy>(variable);
  bind_boolean_operators<Variable>(variableProxy);
  bind_boolean_operators<VariableConstProxy>(variableProxy);

  bind_data_properties(variable);
  bind_data_properties(variableProxy);

  py::implicitly_convertible<Variable, VariableConstProxy>();
  py::implicitly_convertible<Variable, VariableProxy>();

  m.def("reshape",
        [](const VariableProxy &self, const std::vector<Dim> &labels,
           const py::tuple &shape) {
          Dimensions dims(labels, shape.cast<std::vector<scipp::index>>());
          return self.reshape(dims);
        },
        py::arg("x"), py::arg("dims"), py::arg("shape"), R"(
        Reshape a variable.

        :param x: Data to reshape.
        :param dims: List of new dimensions.
        :param shape: New extents in each dimension.
        :raises: If the volume of the old shape is not equal to the volume of the new shape.
        :return: New variable with requested dimension labels and shape.
        :rtype: Variable)");

  m.def("abs", [](const VariableConstProxy &self) { return abs(self); },
        py::arg("x"), py::call_guard<py::gil_scoped_release>(), R"(
        Element-wise absolute value.

        :raises: If the dtype has no absolute value, e.g., if it is a string
        :seealso: :py:class:`scipp.norm` for vector-like dtype
        :return: Copy of the input with values replaced by the absolute values
        :rtype: Variable)");

  m.def("abs",
        [](const VariableConstProxy &self, const VariableProxy &out) {
          return abs(self, out);
        },
        py::arg("x"), py::arg("out"), py::call_guard<py::gil_scoped_release>(),
        R"(
        Element-wise absolute value.

        :raises: If the dtype has no absolute value, e.g., if it is a string
        :seealso: :py:class:`scipp.norm` for vector-like dtype
        :return: Input with values replaced by the absolute values
        :rtype: Variable)");

  m.def("dot", py::overload_cast<const Variable &, const Variable &>(&dot),
        py::arg("x"), py::arg("y"), py::call_guard<py::gil_scoped_release>(),
        R"(
        Element-wise dot-product.

        :raises: If the dtype is not a vector such as :py:class:`scipp.dtype.vector_3_double`
        :return: New variable with scalar elements based on the two inputs.
        :rtype: Variable)");

  m.def("concatenate",
        py::overload_cast<const VariableConstProxy &,
                          const VariableConstProxy &, const Dim>(&concatenate),
        py::arg("x"), py::arg("y"), py::arg("dim"),
        py::call_guard<py::gil_scoped_release>(), R"(
        Concatenate input variables along the given dimension.

        Concatenation can happen in two ways:
        - Along an existing dimension, yielding a new dimension extent given by the sum of the input's extents.
        - Along a new dimension that is not contained in either of the inputs, yielding an output with one extra dimensions.

        :param x: First Variable.
        :param y: Second Variable.
        :param dim: Dimension along which to concatenate.
        :raises: If the dtype or unit does not match, or if the dimensions and shapes are incompatible.
        :return: New variable containing all elements of the input variables.
        :rtype: Variable)");

  m.def("filter",
        py::overload_cast<const Variable &, const Variable &>(&filter),
        py::arg("x"), py::arg("filter"),
        py::call_guard<py::gil_scoped_release>(), R"(
        Selects elements for a Variable using a filter (mask).

        The filter variable must be 1D and of bool type.
        A true value in the filter means the corresponding element in the input is selected and will be copied to the output.
        A false value in the filter discards the corresponding element in the input.

        :raises: If the filter variable is not 1 dimensional.
        :return: New variable containing the data selected by the filter
        :rtype: Variable)");

  m.def("mean", py::overload_cast<const VariableConstProxy &, const Dim>(&mean),
        py::arg("x"), py::arg("dim"), py::call_guard<py::gil_scoped_release>(),
        R"(
        Element-wise mean over the specified dimension, if variances are present, the new variance is computated as standard-deviation of the mean.

        If the input has variances, the variances stored in the ouput are based on the "standard deviation of the mean", i.e., :math:`\sigma_{mean} = \sigma / \sqrt{N}`.
        :math:`N` is the length of the input dimension.
        :math:`sigma` is estimated as the average of the standard deviations of the input elements along that dimension.
        This assumes that elements follow a normal distribution.

        :raises: If the dimension does not exist, or the dtype cannot be summed, e.g., if it is a string
        :seealso: :py:class:`scipp.sum`
        :return: New variable containing the mean.
        :rtype: Variable)");

  m.def("mean",
        [](const VariableConstProxy &x, const Dim dim,
           const VariableProxy &out) { return mean(x, dim, out); },
        py::arg("x"), py::arg("dim"), py::arg("out"),
        py::call_guard<py::gil_scoped_release>(),
        R"(
        Element-wise mean over the specified dimension, if variances are present, the new variance is computated as standard-deviation of the mean.

        If the input has variances, the variances stored in the ouput are based on the "standard deviation of the mean", i.e., :math:`\sigma_{mean} = \sigma / \sqrt{N}`.
        :math:`N` is the length of the input dimension.
        :math:`sigma` is estimated as the average of the standard deviations of the input elements along that dimension.
        This assumes that elements follow a normal distribution.

        :raises: If the dimension does not exist, or the dtype cannot be summed, e.g., if it is a string
        :seealso: :py:class:`scipp.sum`
        :return: Variable containing the mean.
        :rtype: Variable)");

  m.def("norm", py::overload_cast<const VariableConstProxy &>(&norm),
        py::arg("x"), py::call_guard<py::gil_scoped_release>(), R"(
        Element-wise norm.

        :raises: If the dtype has no norm, i.e., if it is not a vector
        :seealso: :py:class:`scipp.abs` for scalar dtype
        :return: New variable with scalar elements computed as the norm values if the input elements.
        :rtype: Variable)");

  m.def(
      "sort",
      py::overload_cast<const VariableConstProxy &, const VariableConstProxy &>(
          &sort),
      py::arg("data"), py::arg("key"), py::call_guard<py::gil_scoped_release>(),
      R"(Sort variable along a dimension by a sort key.

      :raises: If the key is invalid, e.g., if it has not exactly one dimension, or if its dtype is not sortable.
      :return: New sorted variable.
      :rtype: Variable)");

  m.def("reciprocal",
        [](const VariableConstProxy &self) { return reciprocal(self); },
        py::arg("x"), py::call_guard<py::gil_scoped_release>(),
        R"(Element-wise reciprocal.

        :return: Reciprocal of the input values.
        :rtype: Variable)");

  m.def("reciprocal",
        [](const VariableConstProxy &self, const VariableProxy &out) {
          return reciprocal(self, out);
        },
        py::arg("x"), py::arg("out"), py::call_guard<py::gil_scoped_release>(),
        R"(
GG        Element-wise reciprocal.

        :return: Reciprocal of the input values.
        :rtype: Variable)");

  m.def("split",
        py::overload_cast<const Variable &, const Dim,
                          const std::vector<scipp::index> &>(&split),
        py::call_guard<py::gil_scoped_release>(),
        "Split a Variable along a given Dimension.");

  m.def("sqrt", [](const VariableConstProxy &self) { return sqrt(self); },
        py::arg("x"), py::call_guard<py::gil_scoped_release>(), R"(
        Element-wise square-root.

        :raises: If the dtype has no square-root, e.g., if it is a string
        :return: Copy of the input with values replaced by the square-root.
        :rtype: Variable)");

  m.def("sqrt",
        [](const VariableConstProxy &self, const VariableProxy &out) {
          return sqrt(self, out);
        },
        py::arg("x"), py::arg("out"), py::call_guard<py::gil_scoped_release>(),
        R"(
        Element-wise square-root.

        :raises: If the dtype has no square-root, e.g., if it is a string
        :return: Copy of the input with values replaced by the square-root.
        :rtype: Variable)");

  m.def("sum", py::overload_cast<const VariableConstProxy &, const Dim>(&sum),
        py::arg("x"), py::arg("dim"), py::call_guard<py::gil_scoped_release>(),
        R"(
        Element-wise sum over the specified dimension.

        :param x: Data to sum.
        :param dim: Dimension over which to sum.
        :raises: If the dimension does not exist, or if the dtype cannot be summed, e.g., if it is a string
        :seealso: :py:class:`scipp.mean`
        :return: New variable containing the sum.
        :rtype: Variable)");

  m.def("sum",
        [](const VariableConstProxy &self, const Dim dim,
           const VariableProxy &out) { return sum(self, dim, out); },
        py::arg("x"), py::arg("dim"), py::arg("out"),
        py::call_guard<py::gil_scoped_release>(),
        R"(
        Element-wise sum over the specified dimension.

        :param x: Data to sum.
        :param dim: Dimension over which to sum.
        :raises: If the dimension does not exist, if the dtype cannot be summed, e.g., if it is a string or if the output variable contains the summing dimension.
        :seealso: :py:class:`scipp.mean`
        :return: Variable containing the sum.
        :rtype: Variable)");

  m.def("sin", [](const VariableConstProxy &self) { return sin(self); },
        py::arg("x"), py::call_guard<py::gil_scoped_release>(), R"(
        Element-wise sin.

        :raises: If the unit is not a plane-angle unit, or if the dtype has no sin, e.g., if it is an integer
        :return: Copy of the input with values replaced by the sin.
        :rtype: Variable)");

  m.def("sin",
        [](const VariableConstProxy &self, const VariableProxy &out) {
          return sin(self, out);
        },
        py::arg("x"), py::arg("out"), py::call_guard<py::gil_scoped_release>(),
        R"(
        Element-wise sin.

        :raises: If the unit is not a plane-angle unit, or if the dtype has no sin, e.g., if it is an integer
        :return: sin of input values.
        :rtype: Variable)");

  m.def("cos", [](const Variable &self) { return cos(self); }, py::arg("x"),
        py::call_guard<py::gil_scoped_release>(), R"(
        Element-wise cos.

        :raises: If the unit is not a plane-angle unit, or if the dtype has no cos, e.g., if it is an integer
        :return: Copy of the input with values replaced by the cos.
        :rtype: Variable)");

  m.def("cos",
        [](const VariableConstProxy &self, const VariableProxy &out) {
          return cos(self, out);
        },
        py::arg("x"), py::arg("out"), py::call_guard<py::gil_scoped_release>(),
        R"(
        Element-wise cos.

        :raises: If the unit is not a plane-angle unit, or if the dtype has no cos, e.g., if it is an integer
        :return: cos of input values.
        :rtype: Variable)");

  m.def("tan", [](const Variable &self) { return tan(self); }, py::arg("x"),
        py::call_guard<py::gil_scoped_release>(), R"(
        Element-wise tan.

        :raises: If the unit is not a plane-angle unit, or if the dtype has no tan, e.g., if it is an integer
        :return: Copy of the input with values replaced by the tan.
        :rtype: Variable)");

  m.def("tan",
        [](const VariableConstProxy &self, const VariableProxy &out) {
          return tan(self, out);
        },
        py::arg("x"), py::arg("out"), py::call_guard<py::gil_scoped_release>(),
        R"(
        Element-wise tan.

        :raises: If the unit is not a plane-angle unit, or if the dtype has no tan, e.g., if it is an integer
        :return: tan of input values.
        :rtype: Variable)");

  m.def("asin", [](const Variable &self) { return asin(self); }, py::arg("x"),
        py::call_guard<py::gil_scoped_release>(), R"(
        Element-wise asin.

        :raises: If the unit is dimensionless, or if the dtype has no asin, e.g., if it is an integer
        :return: Copy of the input with values replaced by the asin. Output unit is rad.
        :rtype: Variable)");

  m.def("asin",
        [](const VariableConstProxy &self, const VariableProxy &out) {
          return asin(self, out);
        },
        py::arg("x"), py::arg("out"), py::call_guard<py::gil_scoped_release>(),
        R"(
        Element-wise atan.

        :raises: If the unit is dimensionless, or if the dtype has no asin, e.g., if it is an integer
        :return: asin of input values. Output unit is rad.
        :rtype: Variable)");

  m.def("acos", [](const Variable &self) { return acos(self); }, py::arg("x"),
        py::call_guard<py::gil_scoped_release>(), R"(
        Element-wise acos.

        :raises: If the unit is dimensionless, or if the dtype has no acos, e.g., if it is an integer
        :return: Copy of the input with values replaced by the acos. Output unit is rad.
        :rtype: Variable)");

  m.def("acos",
        [](const VariableConstProxy &self, const VariableProxy &out) {
          return acos(self, out);
        },
        py::arg("x"), py::arg("out"), py::call_guard<py::gil_scoped_release>(),
        R"(
        Element-wise acos.

        :raises: If the unit is dimensionless, or if the dtype has no acos, e.g., if it is an integer
        :return: acos of input values. Output unit is rad.
        :rtype: Variable)");

  m.def("atan", [](const Variable &self) { return atan(self); }, py::arg("x"),
        py::call_guard<py::gil_scoped_release>(), R"(
        Element-wise atan.

        :raises: If the unit is dimensionless, or if the dtype has no atan, e.g., if it is an integer
        :return: Copy of the input with values replaced by the atan. Output unit is rad.
        :rtype: Variable)");

  m.def("atan",
        [](const VariableConstProxy &self, const VariableProxy &out) {
          return atan(self, out);
        },
        py::arg("x"), py::arg("out"), py::call_guard<py::gil_scoped_release>(),
        R"(
        Element-wise atan.

        :raises: If the unit is dimensionless, or if the dtype has no atan, e.g., if it is an integer
        :return: atan of input values. Output unit is rad.
        :rtype: Variable)");

<<<<<<< HEAD
  m.def("nan_to_num",
        [](const VariableConstProxy &self,
           const VariableConstProxy &replacement) {
          return nan_to_num(self, replacement);
        },
        py::call_guard<py::gil_scoped_release>(),
        R"(Element-wise nan replacement

       All elements in the output are identical to input except in the presence of a nan
       If the replacement is value-only and the input has variances,
       the variance at the element(s) containing nan are also replaced with the nan replacement value.
       If the replacement has a variance and the input has variances,
       the variance at the element(s) containing nan are also replaced with the nan replacement variance.
       :raises: If the types of input and replacement do not match.
       :return: Input elements are replaced in output with specified replacement if nan.
       :rtype: Variable)");

  m.def("nan_to_num",
        [](const VariableConstProxy &self,
           const VariableConstProxy &replacement,
           VariableProxy &out) { return nan_to_num(self, replacement, out); },
        py::call_guard<py::gil_scoped_release>(),
        R"(Element-wise nan replacement

       All elements in the output are identical to input except in the presence of a nan
       If the replacement is value-only and the input has variances,
       the variance at the element(s) containing nan are also replaced with the nan replacement value.
       If the replacement has a variance and the input has variances,
       the variance at the element(s) containing nan are also replaced with the nan replacement variance.
       :raises: If the types of input and replacement do not match.
       :return: Input elements are replaced in output with specified replacement if nan.
       :rtype: Variable)");
=======
  m.def("all", py::overload_cast<const VariableConstProxy &, const Dim>(&all),
        py::arg("x"), py::arg("dim"), py::call_guard<py::gil_scoped_release>(),
        R"(
        Element-wise AND over the specified dimension.

        :param x: Data to reduce.
        :param dim: Dimension to reduce.
        :raises: If the dimension does not exist, or if the dtype is not bool
        :seealso: :py:class:`scipp.any`
        :return: New variable containing the reduced values.
        :rtype: Variable)");

  m.def("any", py::overload_cast<const VariableConstProxy &, const Dim>(&any),
        py::arg("x"), py::arg("dim"), py::call_guard<py::gil_scoped_release>(),
        R"(
        Element-wise OR over the specified dimension.

        :param x: Data to reduce.
        :param dim: Dimension to reduce.
        :raises: If the dimension does not exist, or if the dtype is not bool
        :seealso: :py:class:`scipp.all`
        :return: New variable containing the reduced values.
        :rtype: Variable)");

  m.def("min",
        [](const VariableConstProxy &self, const Dim dim) {
          return min(self, dim);
        },
        py::arg("x"), py::arg("dim"), py::call_guard<py::gil_scoped_release>(),
        R"(
        Element-wise min over the specified dimension.

        :param x: Data to reduce.
        :param dim: Dimension to reduce.
        :seealso: :py:class:`scipp.max`
        :return: New variable containing the min values.
        :rtype: Variable)");

  m.def("max",
        [](const VariableConstProxy &self, const Dim dim) {
          return max(self, dim);
        },
        py::arg("x"), py::arg("dim"), py::call_guard<py::gil_scoped_release>(),
        R"(
        Element-wise max over the specified dimension.

        :param x: Data to reduce.
        :param dim: Dimension to reduce.
        :seealso: :py:class:`scipp.min`
        :return: New variable containing the max values.
        :rtype: Variable)");
>>>>>>> 21607235
}<|MERGE_RESOLUTION|>--- conflicted
+++ resolved
@@ -492,8 +492,8 @@
 
   m.def("reciprocal",
         [](const VariableConstProxy &self) { return reciprocal(self); },
-        py::arg("x"), py::call_guard<py::gil_scoped_release>(),
-        R"(Element-wise reciprocal.
+        py::arg("x"), py::call_guard<py::gil_scoped_release>(), R"(
+        Element-wise reciprocal.
 
         :return: Reciprocal of the input values.
         :rtype: Variable)");
@@ -504,7 +504,7 @@
         },
         py::arg("x"), py::arg("out"), py::call_guard<py::gil_scoped_release>(),
         R"(
-GG        Element-wise reciprocal.
+        Element-wise reciprocal.
 
         :return: Reciprocal of the input values.
         :rtype: Variable)");
@@ -682,7 +682,58 @@
         :return: atan of input values. Output unit is rad.
         :rtype: Variable)");
 
-<<<<<<< HEAD
+  m.def("all", py::overload_cast<const VariableConstProxy &, const Dim>(&all),
+        py::arg("x"), py::arg("dim"), py::call_guard<py::gil_scoped_release>(),
+        R"(
+        Element-wise AND over the specified dimension.
+
+        :param x: Data to reduce.
+        :param dim: Dimension to reduce.
+        :raises: If the dimension does not exist, or if the dtype is not bool
+        :seealso: :py:class:`scipp.any`
+        :return: New variable containing the reduced values.
+        :rtype: Variable)");
+
+  m.def("any", py::overload_cast<const VariableConstProxy &, const Dim>(&any),
+        py::arg("x"), py::arg("dim"), py::call_guard<py::gil_scoped_release>(),
+        R"(
+        Element-wise OR over the specified dimension.
+
+        :param x: Data to reduce.
+        :param dim: Dimension to reduce.
+        :raises: If the dimension does not exist, or if the dtype is not bool
+        :seealso: :py:class:`scipp.all`
+        :return: New variable containing the reduced values.
+        :rtype: Variable)");
+
+  m.def("min",
+        [](const VariableConstProxy &self, const Dim dim) {
+          return min(self, dim);
+        },
+        py::arg("x"), py::arg("dim"), py::call_guard<py::gil_scoped_release>(),
+        R"(
+        Element-wise min over the specified dimension.
+
+        :param x: Data to reduce.
+        :param dim: Dimension to reduce.
+        :seealso: :py:class:`scipp.max`
+        :return: New variable containing the min values.
+        :rtype: Variable)");
+
+  m.def("max",
+        [](const VariableConstProxy &self, const Dim dim) {
+          return max(self, dim);
+        },
+        py::arg("x"), py::arg("dim"), py::call_guard<py::gil_scoped_release>(),
+        R"(
+        Element-wise max over the specified dimension.
+
+        :param x: Data to reduce.
+        :param dim: Dimension to reduce.
+        :seealso: :py:class:`scipp.min`
+        :return: New variable containing the max values.
+        :rtype: Variable)");
+
   m.def("nan_to_num",
         [](const VariableConstProxy &self,
            const VariableConstProxy &replacement) {
@@ -715,57 +766,4 @@
        :raises: If the types of input and replacement do not match.
        :return: Input elements are replaced in output with specified replacement if nan.
        :rtype: Variable)");
-=======
-  m.def("all", py::overload_cast<const VariableConstProxy &, const Dim>(&all),
-        py::arg("x"), py::arg("dim"), py::call_guard<py::gil_scoped_release>(),
-        R"(
-        Element-wise AND over the specified dimension.
-
-        :param x: Data to reduce.
-        :param dim: Dimension to reduce.
-        :raises: If the dimension does not exist, or if the dtype is not bool
-        :seealso: :py:class:`scipp.any`
-        :return: New variable containing the reduced values.
-        :rtype: Variable)");
-
-  m.def("any", py::overload_cast<const VariableConstProxy &, const Dim>(&any),
-        py::arg("x"), py::arg("dim"), py::call_guard<py::gil_scoped_release>(),
-        R"(
-        Element-wise OR over the specified dimension.
-
-        :param x: Data to reduce.
-        :param dim: Dimension to reduce.
-        :raises: If the dimension does not exist, or if the dtype is not bool
-        :seealso: :py:class:`scipp.all`
-        :return: New variable containing the reduced values.
-        :rtype: Variable)");
-
-  m.def("min",
-        [](const VariableConstProxy &self, const Dim dim) {
-          return min(self, dim);
-        },
-        py::arg("x"), py::arg("dim"), py::call_guard<py::gil_scoped_release>(),
-        R"(
-        Element-wise min over the specified dimension.
-
-        :param x: Data to reduce.
-        :param dim: Dimension to reduce.
-        :seealso: :py:class:`scipp.max`
-        :return: New variable containing the min values.
-        :rtype: Variable)");
-
-  m.def("max",
-        [](const VariableConstProxy &self, const Dim dim) {
-          return max(self, dim);
-        },
-        py::arg("x"), py::arg("dim"), py::call_guard<py::gil_scoped_release>(),
-        R"(
-        Element-wise max over the specified dimension.
-
-        :param x: Data to reduce.
-        :param dim: Dimension to reduce.
-        :seealso: :py:class:`scipp.min`
-        :return: New variable containing the max values.
-        :rtype: Variable)");
->>>>>>> 21607235
 }