--- conflicted
+++ resolved
@@ -5,6 +5,7 @@
 from .._scipp import core as sc
 import numpy as np
 from copy import deepcopy
+import re
 
 
 def get_pos(pos):
@@ -80,6 +81,26 @@
     return sc.Variable(value=sc.Dataset(coords={sc.Dim.Detector: detector},
                                         labels={'spectrum': spectrum}))
 
+def md_dimension(mantid_dim, index):
+        patterns = ["^q.*{0}$".format(coord) for coord in ['x', 'y', 'z']]
+        q_dims = [sc.Dim.Qx, sc.Dim.Qy, sc.Dim.Qz]
+        pattern_result = zip(patterns, q_dims)
+        if mantid_dim.getMDFrame().isQ():
+            for pattern, result in pattern_result:
+                    if re.search(pattern, mantid_dim.getName(), re.IGNORECASE):
+                            return result
+        return [sc.Dim.X, sc.Dim.Y, sc.Dim.Z][index]
+
+def md_unit(frame):
+    known_md_units = {"Angstrom^-1":  sc.units.dimensionless /
+                             sc.units.angstrom,
+                    "r.l.u": sc.units.dimensionless #RLU 
+                             }
+    if frame.getUnitLabel().ascii() in known_md_units:
+        return known_md_units[frame.getUnitLabel().ascii()]
+    else:
+        return sc.units.dimensionless
+
 
 def validate_and_get_unit(unit):
     known_units = {
@@ -115,25 +136,13 @@
             pos[i, :] = [p.X(), p.Y(), p.Z()]
         else:
             pos[i, :] = [np.nan, np.nan, np.nan]
-<<<<<<< HEAD
-        num[i] = ws.getSpectrum(i).getSpectrumNo()
-    pos = sc.Variable([sc.Dim.Spectrum],
-                      values=pos,
-                      unit=sc.units.m,
-                      dtype=sc.dtype.vector_3_double)
-    num = sc.Variable([sc.Dim.Spectrum], values=num)
-    return pos, num
-=======
     return sc.Variable([sc.Dim.Spectrum], values=pos, unit=sc.units.m,
                        dtype=sc.dtype.vector_3_double)
-
 
 def init_spec_axis(ws):
     axis = ws.getAxis(1)
     dim, unit = validate_and_get_unit(axis.getUnit().unitID())
     return dim, sc.Variable([dim], values=axis.extractValues(), unit=unit)
->>>>>>> 342cbfe4
-
 
 def set_common_bins_masks(bin_masks, dim, masked_bins):
     for masked_bin in masked_bins:
@@ -168,21 +177,6 @@
                                                  len(ws.readY(0))),
                                           unit=sc.units.counts,
                                           variances=True),
-<<<<<<< HEAD
-                         coords={
-                             dim: coord,
-                             sc.Dim.Spectrum: num
-                         },
-                         labels={
-                             "position": pos,
-                             "component_info": comp_info,
-                             "detector_info": det_info
-                         },
-                         attrs={
-                             "run": make_run(ws),
-                             "sample": make_sample(ws)
-                         })
-=======
                          coords={dim: coord,
                                  spec_dim: spec_coord
                                  },
@@ -194,28 +188,18 @@
                                 "sample": make_sample(ws)
                                 }
                          )
->>>>>>> 342cbfe4
 
     spectrum_masks = None
     if ws.detectorInfo().hasMaskedDetectors():
         array.masks["spectrum"] = sc.Variable(
-<<<<<<< HEAD
-            [sc.Dim.Spectrum],
-            shape=(ws.getNumberHistograms(), ),
-=======
             [spec_dim],
             shape=(ws.getNumberHistograms(),),
->>>>>>> 342cbfe4
             dtype=sc.dtype.bool)
         spectrum_masks = array.masks["spectrum"]
 
     if ws.hasAnyMaskedBins():
-<<<<<<< HEAD
-        array.masks["bin"] = make_bin_masks(common_bins, dim, ws.blocksize(),
-=======
         array.masks["bin"] = make_bin_masks(common_bins, spec_dim, dim,
                                             ws.blocksize(),
->>>>>>> 342cbfe4
                                             ws.getNumberHistograms())
         bin_masks = array.masks["bin"]
         # set all the bin masks now - they're all the same
@@ -271,13 +255,8 @@
             # very slow.
             # TODO: Find a more efficient way to do this.
             pt = sp.getPulseTimes()
-<<<<<<< HEAD
             labs[sc.Dim.Spectrum,
                  i].values = np.asarray([p.totalNanoseconds() for p in pt])
-=======
-            labs[spec_dim, i].values = np.asarray(
-                [p.totalNanoseconds() for p in pt])
->>>>>>> 342cbfe4
         if contains_weighted_events:
             weights[spec_dim, i].values = sp.getWeights()
             weights[spec_dim, i].variances = sp.getWeightErrors()
@@ -309,18 +288,16 @@
     if ndims > 3:
         raise RuntimeError("Converter cannot process md histo workspace input "
                            "with > 3 dimensions. Input has {}.".format(ndims))
-    out_dims = [sc.Dim.X, sc.Dim.Y, sc.Dim.Z]
-    q_out_dims = [sc.Dim.Qx, sc.Dim.Qy, sc.Dim.Qz]
     coords = dict()
     dims_used = []
     for i in range(ndims):
         dim = md_histo.getDimension(i)
         frame = dim.getMDFrame()
-        sc_dim = q_out_dims[i] if frame.isQ() else out_dims[i]
+        sc_dim = md_dimension(dim, i) 
         coords[sc_dim] = sc.Variable(
             dims=[sc_dim],
             values=np.linspace(dim.getMinimum(), dim.getMaximum(),
-                               dim.getNBins()))
+                               dim.getNBins()), unit=md_unit(frame))
         dims_used.append(sc_dim)
     data = sc.Variable(dims=dims_used,
                        values=md_histo.getSignalArray(),
